--- conflicted
+++ resolved
@@ -25,14 +25,11 @@
             <tbody class="divide-y divide-slate-800 text-slate-400">
               <tr
                   v-for="(torrent, index) in torrents" :key="index"
-<<<<<<< HEAD
+                  
                   @click.left.exact="$router.push(`/torrent/${torrent.torrent_id.toString()}`)"
                   @click.middle.prevent="e => newWindow(`/torrent/${torrent.torrent_id.toString()}`, e)"
                   @click.left.ctrl.prevent="e => newWindow(`/torrent/${torrent.torrent_id.toString()}`, e)"
                   
-=======
-                  @click="$router.push(`/torrent/${torrent.torrent_id.toString()}/${torrent.title}`)"
->>>>>>> 4492dee6
                   class="duration-200"
               >
                 <td>
