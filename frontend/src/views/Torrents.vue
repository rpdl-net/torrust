--- conflicted
+++ resolved
@@ -8,11 +8,8 @@
       <FilterCategory />
       <ChangePageSize :update-page-size="updatePageSize" />
     </div>
-<<<<<<< HEAD
+
     <TorrentList id="TorrentList" class="mt-4" v-if="torrents.results.length > 0" :torrents="torrents.results" :sorting="sorting" :update-sorting="updateSorting"/>
-=======
-    <TorrentList id="tList" class="mt-4" v-if="torrents.results.length > 0" :torrents="torrents.results" :sorting="sorting" :update-sorting="updateSorting"/>
->>>>>>> 0b4c0bc3
     <Pagination v-if="torrents.results.length > 0" :current-page.sync="currentPage" :total-pages="totalPages" :total-results="torrents.total" :page-size="pageSize" />
     <div v-else class="py-6 text-slate-400">This category has no results.</div>
   </div>
@@ -102,11 +99,7 @@
     },
     currentPage(newPage) {
       this.loadTorrents(newPage, this.sorting);
-<<<<<<< HEAD
       document.getElementById("TorrentList").scrollIntoView({behavior: "smooth"});
-=======
-      document.getElementById("tList").scrollIntoView({behavior: "smooth"});
->>>>>>> 0b4c0bc3
     },
     categoryFilters() {
       this.loadTorrents(this.currentPage, this.sorting);
