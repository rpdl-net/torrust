<template>
  <div class="mt-10">
    <div v-if="search" class="mb-2 flex flex-row">
      <h2 class="text-slate-400">Search results for '{{ this.search }}'</h2>
      <button @click="clearSearch" class="px-2 py-1 ml-2 text-sm rounded-md bg-red-500 bg-opacity-10 text-red-400 hover:text-red-500 transition duration-200">Clear search</button>
    </div>
    <div class="flex flex-row">
      <FilterCategory :update-category-filters="updateCategoryFilters" :filters="filters"/>
      <ChangePageSize :update-page-size="updatePageSize" />
    </div>
    <TorrentList id="tList" class="mt-4" v-if="torrents.results.length > 0" :torrents="torrents.results" :sorting="sorting" :update-sorting="updateSorting"/>
    <Pagination v-if="torrents.results.length > 0" :current-page.sync="currentPage" :total-pages="totalPages" :total-results="torrents.total" :page-size="pageSize" />
    <div v-else class="py-6 text-slate-400">This category has no results.</div>
  </div>
</template>

<script>
import TorrentList from "../components/TorrentList.vue";
import Pagination from "../components/Pagination.vue";
import HttpService from "@/common/http-service";
import {mapState} from "vuex";
import Breadcrumb from "../components/Breadcrumb.vue";
import { AdjustmentsIcon, FilterIcon } from "@vue-hero-icons/outline";
import FilterCategory from "../components/FilterCategory.vue";
import ChangePageSize from "../components/PageSize.vue";

export default {
  name: "Torrents",
  components: {FilterCategory, Pagination, TorrentList, Breadcrumb, AdjustmentsIcon, FilterIcon, ChangePageSize},
  data: () => ({
    sorting: {
      name: 'uploaded',
      direction: 'DESC',
    },
    search: '',
    torrents: {
      total: 0,
      results: []
    },
    currentPage: 1,
    pageSize: 50,
<<<<<<< HEAD
    filters: [],
=======
    filters = [],
>>>>>>> 285b0bfe
  }),
  methods: {
    loadTorrents(page) {
      HttpService.get(`/torrents?page_size=${this.pageSize}&page=${page-1}&sort=${this.sorting.name}_${this.sorting.direction}&categories=${this.categoryFilters.join(',')}&search=${this.search.replace(/\W/g, "")}`, (res) => {
        this.torrents = res.data.data;
        this.torrents.total = 500;
      }).catch(() => {
      });
    },
    updateSortFromRoute() {
      if (this.$route.params.sorting) {
        let sort = this.$route.params.sorting;
        switch (sort) {
          case 'popular':
            this.sorting.name = 'seeders';
            this.sorting.direction = 'DESC';
            break;
          case 'recent':
            this.sorting.name = 'uploaded';
            this.sorting.direction = 'DESC';
            break;
          default:
            this.sorting.name = sort;
        }
      }
    },
    clearSearch() {
      this.$router.replace({ query: {...this.$route.query, search: ''}})
    },
    updateSorting(sorting) {
      this.sorting = sorting;
      this.loadTorrents(this.currentPage);
    },
    updatePageSize(pageSize) {
      this.currentPage = Math.floor((this.currentPage - 1) * this.pageSize / pageSize) + 1;
      this.pageSize = pageSize;
      this.loadTorrents(this.currentPage);
    },
    updateCategoryFilters(filters) {
      this.filters = filters;
      this.currentPage = 1;
      loadTorrents(this.currentPage);
    },
  },
  computed: {
    // ...mapState(['categoryFilters']),
    totalPages() {
      return Math.ceil(this.torrents.total / this.pageSize);
    },
  },
  watch: {
    '$route.query.search': function (search) {
      search ? this.search = search : this.search = '';
      this.currentPage = 1;
      this.loadTorrents(this.currentPage, this.sorting);
    },
    '$route.params.sorting': function () {
      this.updateSortFromRoute();
      this.loadTorrents(this.currentPage, this.sorting);
    },
    filters() {
      this.loadTorrents(this.currentPage, this.sorting);
    },
    currentPage(newPage) {
      this.loadTorrents(newPage, this.sorting);
      document.getElementById("tList").scrollIntoView({behavior: "smooth"});
    },
    // categoryFilters() {
    //   this.currentPage = 1;
    //   this.loadTorrents(this.currentPage, this.sorting);
    // }
  },
  mounted() {
    this.$route.query.search ? this.search = this.$route.query.search : this.search = '';
    this.updateSortFromRoute();
    this.loadTorrents(this.currentPage, this.sorting);
  }
}
</script>

<style scoped>
.filter {
  @apply px-3 py-1.5 text-slate-400 text-sm font-semibold border border-slate-800 rounded-md flex items-center relative cursor-pointer transition duration-200 hover:text-slate-200 hover:border-slate-200;
}
</style><|MERGE_RESOLUTION|>--- conflicted
+++ resolved
@@ -39,11 +39,7 @@
     },
     currentPage: 1,
     pageSize: 50,
-<<<<<<< HEAD
-    filters: [],
-=======
     filters = [],
->>>>>>> 285b0bfe
   }),
   methods: {
     loadTorrents(page) {
